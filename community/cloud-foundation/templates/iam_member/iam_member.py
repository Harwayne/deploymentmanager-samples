--- conflicted
+++ resolved
@@ -17,21 +17,13 @@
 def generate_config(context):
     """ Entry point for the deployment resources. """
 
-<<<<<<< HEAD
     project_id = context.properties.get('projectID', context.env['project'])
 
     resources = []
     for ii, role in  enumerate(context.properties['roles']):
         for i, member in enumerate(role['members']):
             policy_get_name = 'get-iam-policy-{}-{}-{}'.format(context.env['name'], ii, i)
-=======
-    project_id = context.env['project']
 
-    resources = []
-    for role in context.properties['roles']:
-        for i, member in enumerate(role['members']):
-            policy_get_name = 'get-iam-policy-{}-{}'.format(project_id, i)
->>>>>>> 154a79e0
             resources.append(
                 {
                     'name': policy_get_name,
