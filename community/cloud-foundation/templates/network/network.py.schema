--- conflicted
+++ resolved
@@ -61,8 +61,6 @@
     - selfLink:
         type: string
         description: The URI (SelfLink) of the network resource.
-<<<<<<< HEAD
-=======
     - subnetworks:
       type: array
       description: Array of subnetwork` information.
@@ -93,7 +91,6 @@
                   description: |
                     The gateway address for default routes to reach destination addresses
                     outside this subnetwork.
->>>>>>> e73ff0ed
 
 documentation:
   - templates/network/README.md
